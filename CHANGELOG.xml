<changelog>
<<<<<<< HEAD
  <unreleased>
    <added>
      <change author="eudoxia0">
        KaTeX is now bundled with the executable, allowing hashcards to work entirely offline.
      </change>
      <change author="cmf">
        Added `--answer-controls` flag to the drill command with values "full" (default) or "binary". Binary shows only "Forgot" and "Good" buttons, mapping to FSRS Again and Good ratings.
      </change>
    </added>
    <changed>
      <change author="eudoxia0">
        Cards are shuffled randomly at the start of a session.
      </change>
      <change author="eudoxia0">
        Update dependencies.
      </change>
    </changed>
    <fixed>
      <change author="spencer-e-jung">
        Fix a bug where the card cache was not cleared on undo. See [PR #57](https://github.com/eudoxia0/hashcards/pull/57).
      </change>
    </fixed>
  </unreleased>
  <releases>
    <release version="0.1.2" date="2025-10-30">
      <added>
        <change author="eudoxia0">
          Deck files accept TOML frontmatter, so you can override the inferred deck name.
        </change>
        <change author="eudoxia0">
          The session completed page shows a button to shut down the server.
        </change>
        <change author="claude">
          Flashcards can be separated using `---` as an explicit separator.
        </change>
      </added>
      <changed>
        <change author="eudoxia0">
          Killing the server with `ctrl+c` at the end of a session causes the server to die with exit code 0.
        </change>
        <change author="eudoxia0">
          SQLite is once again bundled into the binary, increasing the executable size but reducing build problems especially on NixOS.
        </change>
      </changed>
      <fixed>
        <change author="eudoxia0">
          Flashcards can reference external URLs.
        </change>
      </fixed>
    </release>
    <release version="0.1.1" date="2025-10-29">
      <added>
        <change author="eudoxia0">
          Add extra metadata to `Cargo.toml`.
        </change>
        <change author="eudoxia0">
          Add `pre-commit.sh` hook.
        </change>
        <change author="eudoxia0">
          The `macros.tex` file now supports comments: lines starting with `%` are ignored.
        </change>
        <change author="eudoxia0">
          Add CSS to render `blockquote` elements in a grey box.
        </change>
        <change author="eudoxia0">
          The `drill` and `check` commands now validate that images/audio files referenced in flashcards actually exist.
        </change>
      </added>
      <changed>
        <change author="eudoxia0">
          The UI now works on small and mobile viewports.
        </change>
        <change author="eudoxia0">
          Update dependencies.
        </change>
        <change author="eudoxia0">
          Update KaTeX to `0.16.25`.
        </change>
      </changed>
      <fixed>
        <change author="eudoxia0">
          Fixed a bug where exclamation marks broke the parsing of Cloze deletions. See [issue 29](https://github.com/eudoxia0/hashcards/issues/29).
        </change>
      </fixed>
    </release>
    <release version="0.1.0" date="2025-10-21">
      <added>
        <change author="eudoxia0">
          Added `CHANGELOG.xml`.
        </change>
      </added>
      <changed>
        <change author="eudoxia0">
          SQLite is no longer bundled into the binary, reducing the executable size.
        </change>
      </changed>
    </release>
  </releases>
=======
    <unreleased>

    </unreleased>
    <releases>
        <release version="0.2.0" date="2025-11-18">
            <added>
                <change author="eudoxia0">
                    KaTeX is now bundled with the executable, allowing hashcards to work entirely offline.
                </change>
            </added>
            <changed>
                <change author="eudoxia0">
                    Cards are shuffled randomly at the start of a session.
                </change>
                <change author="eudoxia0">
                    Update dependencies.
                </change>
            </changed>
            <fixed>
                <change author="spencer-e-jung">
                    Fix a bug where the card cache was not cleared on undo. See [PR #57](https://github.com/eudoxia0/hashcards/pull/57).
                </change>
                <change author="eudoxia0">
                    Fix the initial flicker when rendering TeX math.
                </change>
            </fixed>
            <breaking>
                <change author="eudoxia0">
                    BREAKING: Media file paths are now deck-relative instead of collection-relative by default. Use the `@/` prefix for collection-relative paths.
                </change>
                <change author="eudoxia0">
                    BREAKING: Flashcards can no longer reference external URLs (e.g., `https://...`) in media file paths.
                </change>
            </breaking>
        </release>
        <release version="0.1.2" date="2025-10-30">
            <added>
                <change author="eudoxia0">
                    Deck files accept TOML frontmatter, so you can override the inferred deck name.
                </change>
                <change author="eudoxia0">
                    The session completed page shows a button to shut down the server.
                </change>
                <change author="claude">
                    Flashcards can be separated using `---` as an explicit separator.
                </change>
            </added>
            <changed>
                <change author="eudoxia0">
                    Killing the server with `ctrl+c` at the end of a session causes the server to die with exit code 0.
                </change>
                <change author="eudoxia0">
                    SQLite is once again bundled into the binary, increasing the executable size but reducing build problems especially on NixOS.
                </change>
            </changed>
            <fixed>
                <change author="eudoxia0">
                    Flashcards can reference external URLs.
                </change>
            </fixed>
        </release>
        <release version="0.1.1" date="2025-10-29">
            <added>
                <change author="eudoxia0">
                    Add extra metadata to `Cargo.toml`.
                </change>
                <change author="eudoxia0">
                    Add `pre-commit.sh` hook.
                </change>
                <change author="eudoxia0">
                    The `macros.tex` file now supports comments: lines starting with `%` are ignored.
                </change>
                <change author="eudoxia0">
                    Add CSS to render `blockquote` elements in a grey box.
                </change>
                <change author="eudoxia0">
                    The `drill` and `check` commands now validate that images/audio files referenced in flashcards actually exist.
                </change>
            </added>
            <changed>
                <change author="eudoxia0">
                    The UI now works on small and mobile viewports.
                </change>
                <change author="eudoxia0">
                    Update dependencies.
                </change>
                <change author="eudoxia0">
                    Update KaTeX to `0.16.25`.
                </change>
            </changed>
            <fixed>
                <change author="eudoxia0">
                    Fixed a bug where exclamation marks broke the parsing of Cloze deletions. See [issue 29](https://github.com/eudoxia0/hashcards/issues/29).
                </change>
            </fixed>
        </release>
        <release version="0.1.0" date="2025-10-21">
            <added>
                <change author="eudoxia0">
                    Added `CHANGELOG.xml`.
                </change>
            </added>
            <changed>
                <change author="eudoxia0">
                    SQLite is no longer bundled into the binary, reducing the executable size.
                </change>
            </changed>
        </release>
    </releases>
>>>>>>> 33d2ec1d
</changelog><|MERGE_RESOLUTION|>--- conflicted
+++ resolved
@@ -1,106 +1,10 @@
 <changelog>
-<<<<<<< HEAD
-  <unreleased>
-    <added>
-      <change author="eudoxia0">
-        KaTeX is now bundled with the executable, allowing hashcards to work entirely offline.
-      </change>
-      <change author="cmf">
-        Added `--answer-controls` flag to the drill command with values "full" (default) or "binary". Binary shows only "Forgot" and "Good" buttons, mapping to FSRS Again and Good ratings.
-      </change>
-    </added>
-    <changed>
-      <change author="eudoxia0">
-        Cards are shuffled randomly at the start of a session.
-      </change>
-      <change author="eudoxia0">
-        Update dependencies.
-      </change>
-    </changed>
-    <fixed>
-      <change author="spencer-e-jung">
-        Fix a bug where the card cache was not cleared on undo. See [PR #57](https://github.com/eudoxia0/hashcards/pull/57).
-      </change>
-    </fixed>
-  </unreleased>
-  <releases>
-    <release version="0.1.2" date="2025-10-30">
-      <added>
-        <change author="eudoxia0">
-          Deck files accept TOML frontmatter, so you can override the inferred deck name.
-        </change>
-        <change author="eudoxia0">
-          The session completed page shows a button to shut down the server.
-        </change>
-        <change author="claude">
-          Flashcards can be separated using `---` as an explicit separator.
-        </change>
-      </added>
-      <changed>
-        <change author="eudoxia0">
-          Killing the server with `ctrl+c` at the end of a session causes the server to die with exit code 0.
-        </change>
-        <change author="eudoxia0">
-          SQLite is once again bundled into the binary, increasing the executable size but reducing build problems especially on NixOS.
-        </change>
-      </changed>
-      <fixed>
-        <change author="eudoxia0">
-          Flashcards can reference external URLs.
-        </change>
-      </fixed>
-    </release>
-    <release version="0.1.1" date="2025-10-29">
-      <added>
-        <change author="eudoxia0">
-          Add extra metadata to `Cargo.toml`.
-        </change>
-        <change author="eudoxia0">
-          Add `pre-commit.sh` hook.
-        </change>
-        <change author="eudoxia0">
-          The `macros.tex` file now supports comments: lines starting with `%` are ignored.
-        </change>
-        <change author="eudoxia0">
-          Add CSS to render `blockquote` elements in a grey box.
-        </change>
-        <change author="eudoxia0">
-          The `drill` and `check` commands now validate that images/audio files referenced in flashcards actually exist.
-        </change>
-      </added>
-      <changed>
-        <change author="eudoxia0">
-          The UI now works on small and mobile viewports.
-        </change>
-        <change author="eudoxia0">
-          Update dependencies.
-        </change>
-        <change author="eudoxia0">
-          Update KaTeX to `0.16.25`.
-        </change>
-      </changed>
-      <fixed>
-        <change author="eudoxia0">
-          Fixed a bug where exclamation marks broke the parsing of Cloze deletions. See [issue 29](https://github.com/eudoxia0/hashcards/issues/29).
-        </change>
-      </fixed>
-    </release>
-    <release version="0.1.0" date="2025-10-21">
-      <added>
-        <change author="eudoxia0">
-          Added `CHANGELOG.xml`.
-        </change>
-      </added>
-      <changed>
-        <change author="eudoxia0">
-          SQLite is no longer bundled into the binary, reducing the executable size.
-        </change>
-      </changed>
-    </release>
-  </releases>
-=======
     <unreleased>
-
+        <added>
+            <change author="cmf">
+                Added `--answer-controls` flag to the drill command with values "full" (default) or "binary". Binary shows only "Forgot" and "Good" buttons, mapping to FSRS Again and Good ratings.
+            </change>
+        </added>
     </unreleased>
     <releases>
         <release version="0.2.0" date="2025-11-18">
@@ -208,5 +112,4 @@
             </changed>
         </release>
     </releases>
->>>>>>> 33d2ec1d
 </changelog>